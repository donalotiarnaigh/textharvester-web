--- conflicted
+++ resolved
@@ -47,12 +47,9 @@
       provider: file.provider || 'openai',
       promptTemplate: file.promptTemplate,
       promptVersion: file.promptVersion,
-<<<<<<< HEAD
-      sourceType,
-      source_type: sourceType
-=======
-      source_type: file.source_type || 'record_sheet'
->>>>>>> 42b129c3
+      sourceType: file.sourceType || file.source_type || 'record_sheet',
+      source_type: file.sourceType || file.source_type || 'record_sheet',
+      ...(file.volume_id && { volume_id: file.volume_id, volumeId: file.volumeId || file.volume_id })
     });
     retryLimits[filePath] = retryLimits[filePath] || 0;
     logger.info(
@@ -142,25 +139,17 @@
     logger.info(
       `Started processing: ${file.path} with provider: ${file.provider}. Active workers: ${activeWorkers}, Queue length: ${fileQueue.length}`
     );
-<<<<<<< HEAD
+
     const processingOptions = {
       provider: file.provider,
       promptTemplate: file.promptTemplate,
       promptVersion: file.promptVersion,
       sourceType: file.sourceType || file.source_type,
-      source_type: file.source_type
+      source_type: file.sourceType || file.source_type,
+      ...(file.volume_id && { volume_id: file.volume_id, volumeId: file.volumeId || file.volume_id })
     };
 
     processFile(file.path, processingOptions)
-=======
-
-    processFile(file.path, {
-      provider: file.provider,
-      promptTemplate: file.promptTemplate,
-      promptVersion: file.promptVersion,
-      source_type: file.source_type
-    })
->>>>>>> 42b129c3
       .then((result) => {
         // Store result regardless of success or error
         processedResults.push(result);
