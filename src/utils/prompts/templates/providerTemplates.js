--- conflicted
+++ resolved
@@ -3,11 +3,8 @@
  */
 
 const MemorialOCRPrompt = require('./MemorialOCRPrompt');
-<<<<<<< HEAD
 const BurialRegisterPrompt = require('./BurialRegisterPrompt');
-=======
 const MonumentPhotoOCRPrompt = require('./MonumentPhotoOCRPrompt');
->>>>>>> 42b129c3
 const ProviderPromptManager = require('../ProviderPromptManager');
 const { MEMORIAL_FIELDS } = require('../types/memorialFields');
 
@@ -93,7 +90,6 @@
   })
 };
 
-<<<<<<< HEAD
 const burialRegisterTemplates = {
   openai: new BurialRegisterPrompt({
     version: '1.0.0',
@@ -102,7 +98,9 @@
   anthropic: new BurialRegisterPrompt({
     version: '1.0.0',
     provider: 'anthropic'
-=======
+  })
+};
+
 const monumentPhotoOCRTemplates = {
   openai: new MonumentPhotoOCRPrompt({
     version: '1.0.0',
@@ -113,7 +111,6 @@
     version: '1.0.0',
     provider: 'anthropic',
     fields: MEMORIAL_FIELDS
->>>>>>> 42b129c3
   })
 };
 
@@ -125,6 +122,15 @@
  * @returns {Object} The prompt template
  */
 const getPrompt = (provider, templateName, version = 'latest') => {
+  // Handle burial register template
+  if (templateName === 'burialRegister') {
+    const promptInstance = burialRegisterTemplates[provider];
+    if (!promptInstance) {
+      throw new Error(`No burial register template found for provider: ${provider}`);
+    }
+    return promptInstance;
+  }
+
   // Handle monument photo OCR template
   if (templateName === 'monumentPhotoOCR') {
     const promptInstance = monumentPhotoOCRTemplates[provider];
@@ -139,14 +145,6 @@
     const promptInstance = memorialOCRTemplates[provider];
     if (!promptInstance) {
       throw new Error(`No memorial OCR template found for provider: ${provider}`);
-    }
-    return promptInstance;
-  }
-
-  if (templateName === 'burialRegister') {
-    const promptInstance = burialRegisterTemplates[provider];
-    if (!promptInstance) {
-      throw new Error(`No burial register template found for provider: ${provider}`);
     }
     return promptInstance;
   }
