--- conflicted
+++ resolved
@@ -5,21 +5,12 @@
 
 import { handleFileUpload } from "./fileUpload.js";
 import { initModelSelection } from "./modelSelection.js";
-<<<<<<< HEAD
 import { initSourceTypeSelection } from "./sourceTypeSelection.js";
 
 // Ensure Dropzone is defined globally
 const initDropzone = () => {
-  // Initialize the model selection UI first
+  // Initialize UI components
   initSourceTypeSelection();
-=======
-import { initModeSelector } from "./modeSelector.js";
-
-// Ensure Dropzone is defined globally
-const initDropzone = () => {
-  // Initialize UI components
-  initModeSelector();
->>>>>>> 42b129c3
   initModelSelection();
   
   if (typeof Dropzone === "undefined") {
